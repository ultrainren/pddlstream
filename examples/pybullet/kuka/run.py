#!/usr/bin/env python

from __future__ import print_function

import cProfile
import pstats
import argparse

from examples.pybullet.utils.pybullet_tools.kuka_primitives import BodyPose, BodyConf, Command, get_grasp_gen, \
    get_stable_gen, get_ik_fn, get_free_motion_gen, \
    get_holding_motion_gen, get_movable_collision_test
from examples.pybullet.utils.pybullet_tools.utils import WorldSaver, connect, dump_world, get_pose, set_pose, Pose, \
    Point, set_default_camera, stable_z, \
    BLOCK_URDF, get_configuration, SINK_URDF, STOVE_URDF, load_model, is_placement, get_body_name, \
    disconnect, DRAKE_IIWA_URDF, get_bodies, user_input, HideOutput
from pddlstream.algorithms.focused import solve_focused
from pddlstream.language.generator import from_gen_fn, from_fn, empty_gen
from pddlstream.language.synthesizer import StreamSynthesizer
from pddlstream.utils import print_solution, read, INF, get_file_path, find_unique

USE_SYNTHESIZERS = False

def get_fixed(robot, movable):
    rigid = [body for body in get_bodies() if body != robot]
    fixed = [body for body in rigid if body not in movable]
    return fixed

def place_movable(certified):
    placed = []
    for literal in certified:
        if literal[0] == 'not':
            fact = literal[1]
            if fact[0] == 'trajcollision':
                _, b, p = fact[1:]
                set_pose(b, p.pose)
                placed.append(b)
    return placed

def get_free_motion_synth(robot, movable=[], teleport=False):
    fixed = get_fixed(robot, movable)
    def fn(outputs, certified):
        assert(len(outputs) == 1)
        q0, _, q1 = find_unique(lambda f: f[0] == 'freemotion', certified)[1:]
        obstacles = fixed + place_movable(certified)
        free_motion_fn = get_free_motion_gen(robot, obstacles, teleport)
        return free_motion_fn(q0, q1)
    return fn

def get_holding_motion_synth(robot, movable=[], teleport=False):
    fixed = get_fixed(robot, movable)
    def fn(outputs, certified):
        assert(len(outputs) == 1)
        q0, _, q1, o, g = find_unique(lambda f: f[0] == 'holdingmotion', certified)[1:]
        obstacles = fixed + place_movable(certified)
        holding_motion_fn = get_holding_motion_gen(robot, obstacles, teleport)
        return holding_motion_fn(q0, q1, o, g)
    return fn

#######################################################

def pddlstream_from_problem(robot, movable=[], teleport=False, movable_collisions=False, grasp_name='top'):
    #assert (not are_colliding(tree, kin_cache))

    domain_pddl = read(get_file_path(__file__, 'domain.pddl'))
    stream_pddl = read(get_file_path(__file__, 'stream.pddl'))
    constant_map = {}

    print('Robot:', robot)
    conf = BodyConf(robot, get_configuration(robot))
    init = [('CanMove',),
            ('Conf', conf),
            ('AtConf', conf),
            ('HandEmpty',)]

    fixed = get_fixed(robot, movable)
    print('Movable:', movable)
    print('Fixed:', fixed)
    for body in movable:
        pose = BodyPose(body, get_pose(body))
        init += [('Graspable', body),
                 ('Pose', body, pose),
                 ('AtPose', body, pose)]
        for surface in fixed:
            init += [('Stackable', body, surface)]
            if is_placement(body, surface):
                init += [('Supported', body, pose, surface)]

    for body in fixed:
        name = get_body_name(body)
        if 'sink' in name:
            init += [('Sink', body)]
        if 'stove' in name:
            init += [('Stove', body)]

    body = movable[0]
    goal = ('and',
            ('AtConf', conf),
            #('Holding', body),
            #('On', body, fixed[1]),
            #('On', body, fixed[2]),
            #('Cleaned', body),
            ('Cooked', body),
    )

    stream_map = {
        'sample-pose': from_gen_fn(get_stable_gen(fixed)),
        'sample-grasp': from_gen_fn(get_grasp_gen(robot, grasp_name)),
        'inverse-kinematics': from_fn(get_ik_fn(robot, fixed, teleport)),
        'plan-free-motion': from_fn(get_free_motion_gen(robot, fixed, teleport)),
<<<<<<< HEAD
        #'plan-free-motion': empty_gen(),
        'plan-holding-motion': from_fn(get_holding_motion_gen(robot, fixed, teleport)),
        #'plan-holding-motion': empty_gen(),
=======
        'plan-holding-motion': from_fn(get_holding_motion_gen(robot, fixed, teleport)),
>>>>>>> 49fd9344
        'TrajCollision': get_movable_collision_test(),
    }

    if USE_SYNTHESIZERS:
        stream_map.update({
            'plan-free-motion': empty_gen(),
            'plan-holding-motion': empty_gen(),
        })

    return domain_pddl, constant_map, stream_pddl, stream_map, init, goal


#######################################################

def load_world():
    # TODO: store internal world info here to be reloaded
    with HideOutput():
        robot = load_model(DRAKE_IIWA_URDF)
        # robot = load_model(KUKA_IIWA_URDF)
        floor = load_model('models/short_floor.urdf')
        sink = load_model(SINK_URDF, pose=Pose(Point(x=-0.5)))
        stove = load_model(STOVE_URDF, pose=Pose(Point(x=+0.5)))
        block = load_model(BLOCK_URDF, fixed_base=False)
        #cup = load_model('models/dinnerware/cup/cup_small.urdf',
        # Pose(Point(x=+0.5, y=+0.5, z=0.5)), fixed_base=False)

    body_names = {
        sink: 'sink',
        stove: 'stove',
        block: 'celery',
    }
    movable_bodies = [block]

    set_pose(block, Pose(Point(y=0.5, z=stable_z(block, floor))))
    set_default_camera()

    return robot, body_names, movable_bodies

def postprocess_plan(plan):
    paths = []
    for name, args in plan:
        if name == 'place':
            paths += args[-1].reverse().body_paths
        elif name in ['move', 'move_free', 'move_holding', 'pick']:
            paths += args[-1].body_paths
    return Command(paths)

#######################################################

def main(viewer=False, display=True, simulate=False, teleport=False):
    # TODO: fix argparse & FastDownward
    #parser = argparse.ArgumentParser()  # Automatically includes help
    #parser.add_argument('-viewer', action='store_true', help='enable viewer.')
    #parser.add_argument('-display', action='store_true', help='enable viewer.')
    #args = parser.parse_args()
    # TODO: getopt

    connect(use_gui=viewer)
    robot, names, movable = load_world()
    saved_world = WorldSaver()
    #dump_world()

    pddlstream_problem = pddlstream_from_problem(robot, movable=movable,
                                                 teleport=teleport, movable_collisions=True)
    _, _, _, stream_map, init, goal = pddlstream_problem
    synthesizers = [
<<<<<<< HEAD
        #StreamSynthesizer('safe-free-motion', {'plan-free-motion': 1, 'trajcollision': 0},
        #                  from_fn(get_free_motion_synth(robot, movable, teleport))),
        #StreamSynthesizer('safe-holding-motion', {'plan-holding-motion': 1, 'trajcollision': 0},
        #                  from_fn(get_holding_motion_synth(robot, movable, teleport))),
    ]
=======
        StreamSynthesizer('safe-free-motion', {'plan-free-motion': 1, 'trajcollision': 0},
                          from_fn(get_free_motion_synth(robot, movable, teleport))),
        StreamSynthesizer('safe-holding-motion', {'plan-holding-motion': 1, 'trajcollision': 0},
                          from_fn(get_holding_motion_synth(robot, movable, teleport))),
    ] if USE_SYNTHESIZERS else []
>>>>>>> 49fd9344
    print('Init:', init)
    print('Goal:', goal)
    print('Streams:', stream_map.keys())
    print('Synthesizers:', stream_map.keys())
    print(names)

    pr = cProfile.Profile()
    pr.enable()
    solution = solve_focused(pddlstream_problem, synthesizers=synthesizers, max_cost=INF)
    print_solution(solution)
    plan, cost, evaluations = solution
    pr.disable()
    pstats.Stats(pr).sort_stats('tottime').print_stats(10)
    if plan is None:
        return

    if (not display) or (plan is None):
        disconnect()
        return

    if not viewer: # TODO: how to reenable the viewer
        disconnect()
        connect(use_gui=True)
        load_world()
    else:
        saved_world.restore()

    command = postprocess_plan(plan)
    user_input('Execute?')
    if simulate:
        command.control()
    else:
        #command.step()
        command.refine(num_steps=10).execute(time_step=0.001)

    #wait_for_interrupt()
    user_input('Finish?')
    disconnect()

if __name__ == '__main__':
    main()<|MERGE_RESOLUTION|>--- conflicted
+++ resolved
@@ -107,13 +107,7 @@
         'sample-grasp': from_gen_fn(get_grasp_gen(robot, grasp_name)),
         'inverse-kinematics': from_fn(get_ik_fn(robot, fixed, teleport)),
         'plan-free-motion': from_fn(get_free_motion_gen(robot, fixed, teleport)),
-<<<<<<< HEAD
-        #'plan-free-motion': empty_gen(),
         'plan-holding-motion': from_fn(get_holding_motion_gen(robot, fixed, teleport)),
-        #'plan-holding-motion': empty_gen(),
-=======
-        'plan-holding-motion': from_fn(get_holding_motion_gen(robot, fixed, teleport)),
->>>>>>> 49fd9344
         'TrajCollision': get_movable_collision_test(),
     }
 
@@ -180,19 +174,11 @@
                                                  teleport=teleport, movable_collisions=True)
     _, _, _, stream_map, init, goal = pddlstream_problem
     synthesizers = [
-<<<<<<< HEAD
-        #StreamSynthesizer('safe-free-motion', {'plan-free-motion': 1, 'trajcollision': 0},
-        #                  from_fn(get_free_motion_synth(robot, movable, teleport))),
-        #StreamSynthesizer('safe-holding-motion', {'plan-holding-motion': 1, 'trajcollision': 0},
-        #                  from_fn(get_holding_motion_synth(robot, movable, teleport))),
-    ]
-=======
         StreamSynthesizer('safe-free-motion', {'plan-free-motion': 1, 'trajcollision': 0},
                           from_fn(get_free_motion_synth(robot, movable, teleport))),
         StreamSynthesizer('safe-holding-motion', {'plan-holding-motion': 1, 'trajcollision': 0},
                           from_fn(get_holding_motion_synth(robot, movable, teleport))),
     ] if USE_SYNTHESIZERS else []
->>>>>>> 49fd9344
     print('Init:', init)
     print('Goal:', goal)
     print('Streams:', stream_map.keys())
