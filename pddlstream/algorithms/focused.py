--- conflicted
+++ resolved
@@ -114,14 +114,8 @@
         visualize = False
         print('Warning, visualize=True requires pygraphviz. Setting visualize=False')
     if visualize:
-<<<<<<< HEAD
-        clear_visualizations()
-    # TODO: somehow Functions became no longer eager?
-    eager_externals = list(filter(lambda e: e.info.eager or type(e) == Function, externals))
-=======
         reset_visualizations()
     eager_externals = list(filter(lambda e: e.info.eager, externals))
->>>>>>> 49fd9344
     streams, functions, negative = partition_externals(externals)
     if verbose:
         print('Streams: {}\nFunctions: {}\nNegated: {}'.format(streams, functions, negative))
@@ -137,18 +131,11 @@
 
         layered_process_stream_queue(Instantiator(evaluations, eager_externals), evaluations, store, eager_layers)
         solve_stream_plan = lambda sr: solve_stream_plan_fn(evaluations, goal_expression, domain, sr, negative,
-<<<<<<< HEAD
-                                                            max_cost=store.best_cost,
-                                                            #max_cost=min(store.best_cost, max_cost),
-                                                            unit_costs=unit_costs, **search_kwargs)
-        #combined_plan, cost = solve_stream_plan(populate_results(evaluations, streams + functions))
-=======
                                                             max_cost=store.best_cost, #max_cost=min(store.best_cost, max_cost),
                                                             unit_costs=unit_costs,
                                                             unit_efforts=unit_efforts, effort_weight=effort_weight,
                                                             **search_kwargs)
         #combined_plan, cost = solve_stream_plan(optimistic_process_streams(evaluations, streams + functions))
->>>>>>> 49fd9344
         combined_plan, cost = iterative_solve_stream_plan(evaluations, streams, functions, solve_stream_plan)
         if action_info:
             combined_plan = reorder_combined_plan(evaluations, combined_plan, full_action_info, domain)
